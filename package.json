{
  "name": "ts-mock-firebase",
  "version": "2.0.3",
  "description": "Mock objects for Firebase",
  "main": "lib/index.js",
  "scripts": {
    "clean": "rimraf -f -r -d lib",
    "prebuild": "yarn clean",
    "build": "./node_modules/.bin/tsc",
    "test": "jest",
    "test:watch": "jest --verbose --watch",
    "lint": "tslint --fix ./src/**/*.ts*",
    "semantic-release": "semantic-release",
    "predeploy": "yarn build",
    "deploy": "yarn deploy",
    "commit": "yarn git-cz",
    "check-package": "tar tvf $(npm pack)",
    "dir": "ls"
  },
  "repository": {
    "type": "git",
    "url": "https://github.com/mindhivefi/ts-mock-firebase.git"
  },
  "release": {
    "verifyConditions": "condition-circle",
    "plugins": [
      "@semantic-release/commit-analyzer",
      "@semantic-release/release-notes-generator",
      "@semantic-release/npm",
      "@semantic-release/github"
    ],
    "prepare": [
      "@semantic-release/changelog",
      "@semantic-release/npm",
      {
        "path": "@semantic-release/git",
        "assets": [
          "package.json",
          "package-lock.json",
          "CHANGELOG.md"
        ],
        "message": "chore(release): ${nextRelease.version} [skip ci]\n\n${nextRelease.notes}"
      }
    ]
  },
  "keywords": [
    "firebase",
    "mock",
    "test",
    "jest",
    "firestore",
    "auth",
    "notifications",
    "storage",
    "typescript",
    "javascript"
  ],
  "author": "Ville Venäläinen <ville@mindhive.fi> (https://www.mindhive.fi)",
  "license": "Apache-2.0",
  "bugs": {
    "url": "https://github.com/mindhivefi/ts-mock-firebase/issues"
  },
  "homepage": "https://github.com/mindhivefi/ts-mock-firebase#readme",
  "devDependencies": {
    "@commitlint/cli": "7.5.2",
    "@commitlint/config-conventional": "7.5.0",
    "@firebase/app-types": "0.3.7",
    "@firebase/auth": "0.9.7",
<<<<<<< HEAD
    "@firebase/firestore": "1.1.4",
    "@firebase/firestore-types": "1.1.1",
=======
    "@firebase/firestore": "1.1.3",
    "@firebase/firestore-types": "1.1.2",
>>>>>>> b4e1049b
    "@firebase/messaging": "0.3.16",
    "@firebase/util": "0.2.11",
    "@semantic-release/changelog": "3.0.2",
    "@semantic-release/git": "7.0.8",
    "@semantic-release/npm": "5.1.4",
    "@types/antlr4": "4.7.0",
    "@types/jest": "24.0.11",
    "@types/uuid": "3.4.4",
    "commitizen": "3.1.0",
    "condition-circle": "2.0.2",
    "git-cz": "3.0.1",
    "husky": "1.3.1",
    "jest": "24.7.1",
    "rimraf": "2.6.3",
    "semantic-release": "15.13.3",
    "ts-jest": "24.0.2",
    "tslint": "5.15.0",
    "tslint-config-prettier": "1.18.0",
    "tslint-sonarts": "1.9.0",
    "typescript": "3.4.2"
  },
  "dependencies": {
    "antlr4": "4.7.2",
    "firebase-rules-parser": "^2.0.0",
    "uuid": "3.3.2",
    "@firebase/app-types": "^0.3.7",
    "@firebase/auth": "^0.9.7",
    "@firebase/firestore": "^1.1.3",
    "@firebase/firestore-types": "^1.1.1",
    "@firebase/messaging": "^0.3.16",
    "@firebase/util": "^0.2.11"
  },
  "config": {
    "commitizen": {
      "path": "./node_modules/cz-conventional-changelog"
    }
  },
  "husky": {
    "hooks": {
      "commit-msg": "commitlint -E HUSKY_GIT_PARAMS",
      "precommit": "yarn lint && yarn test && yarn clean",
      "build": "yarn build"
    }
  },
  "files": [
    "lib/**/*"
  ]
}<|MERGE_RESOLUTION|>--- conflicted
+++ resolved
@@ -66,13 +66,8 @@
     "@commitlint/config-conventional": "7.5.0",
     "@firebase/app-types": "0.3.7",
     "@firebase/auth": "0.9.7",
-<<<<<<< HEAD
     "@firebase/firestore": "1.1.4",
     "@firebase/firestore-types": "1.1.1",
-=======
-    "@firebase/firestore": "1.1.3",
-    "@firebase/firestore-types": "1.1.2",
->>>>>>> b4e1049b
     "@firebase/messaging": "0.3.16",
     "@firebase/util": "0.2.11",
     "@semantic-release/changelog": "3.0.2",
