{
  "name": "ts-mock-firebase",
  "version": "2.0.3",
  "description": "Mock objects for Firebase",
  "main": "lib/index.js",
  "scripts": {
    "clean": "rimraf -f -r -d lib",
    "prebuild": "yarn clean",
    "build": "./node_modules/.bin/tsc",
    "test": "jest",
    "test:watch": "jest --verbose --watch",
    "lint": "tslint --fix ./src/**/*.ts*",
    "semantic-release": "semantic-release",
    "predeploy": "yarn build",
    "deploy": "yarn deploy",
    "commit": "yarn git-cz",
    "check-package": "tar tvf $(npm pack)",
    "dir": "ls"
  },
  "repository": {
    "type": "git",
    "url": "https://github.com/mindhivefi/ts-mock-firebase.git"
  },
  "release": {
    "verifyConditions": "condition-circle",
    "plugins": [
      "@semantic-release/commit-analyzer",
      "@semantic-release/release-notes-generator",
      "@semantic-release/npm",
      "@semantic-release/github"
    ],
    "prepare": [
      "@semantic-release/changelog",
      "@semantic-release/npm",
      {
        "path": "@semantic-release/git",
        "assets": [
          "package.json",
          "package-lock.json",
          "CHANGELOG.md"
        ],
        "message": "chore(release): ${nextRelease.version} [skip ci]\n\n${nextRelease.notes}"
      }
    ]
  },
  "keywords": [
    "firebase",
    "mock",
    "test",
    "jest",
    "firestore",
    "auth",
    "notifications",
    "storage",
    "typescript",
    "javascript"
  ],
  "author": "Ville Venäläinen <ville@mindhive.fi> (https://www.mindhive.fi)",
  "license": "Apache-2.0",
  "bugs": {
    "url": "https://github.com/mindhivefi/ts-mock-firebase/issues"
  },
  "homepage": "https://github.com/mindhivefi/ts-mock-firebase#readme",
  "devDependencies": {
    "@commitlint/cli": "7.5.2",
    "@commitlint/config-conventional": "7.5.0",
<<<<<<< HEAD
    "@firebase/app-types": "0.3.7",
    "@firebase/auth": "0.9.8",
    "@firebase/firestore": "1.1.3",
    "@firebase/firestore-types": "1.1.2",
=======
    "@firebase/app-types": "0.3.8",
    "@firebase/auth": "0.9.7",
    "@firebase/firestore": "1.1.4",
    "@firebase/firestore-types": "1.1.1",
>>>>>>> d6a9fab6
    "@firebase/messaging": "0.3.16",
    "@firebase/util": "0.2.12",
    "@semantic-release/changelog": "3.0.2",
    "@semantic-release/git": "7.0.8",
    "@semantic-release/npm": "5.1.4",
    "@types/antlr4": "4.7.0",
    "@types/jest": "24.0.11",
    "@types/uuid": "3.4.4",
    "commitizen": "3.1.0",
    "condition-circle": "2.0.2",
    "git-cz": "3.0.1",
    "husky": "1.3.1",
    "jest": "24.7.1",
    "rimraf": "2.6.3",
    "semantic-release": "15.13.3",
    "ts-jest": "24.0.2",
    "tslint": "5.15.0",
    "tslint-config-prettier": "1.18.0",
    "tslint-sonarts": "1.9.0",
    "typescript": "3.4.2"
  },
  "dependencies": {
    "antlr4": "4.7.2",
    "firebase-rules-parser": "^2.0.0",
    "uuid": "3.3.2",
    "@firebase/app-types": "^0.3.7",
    "@firebase/auth": "^0.9.7",
    "@firebase/firestore": "^1.1.3",
    "@firebase/firestore-types": "^1.1.1",
    "@firebase/messaging": "^0.3.16",
    "@firebase/util": "^0.2.11"
  },
  "config": {
    "commitizen": {
      "path": "./node_modules/cz-conventional-changelog"
    }
  },
  "husky": {
    "hooks": {
      "commit-msg": "commitlint -E HUSKY_GIT_PARAMS",
      "precommit": "yarn lint && yarn test && yarn clean",
      "build": "yarn build"
    }
  },
  "files": [
    "lib/**/*"
  ]
}<|MERGE_RESOLUTION|>--- conflicted
+++ resolved
@@ -64,17 +64,10 @@
   "devDependencies": {
     "@commitlint/cli": "7.5.2",
     "@commitlint/config-conventional": "7.5.0",
-<<<<<<< HEAD
-    "@firebase/app-types": "0.3.7",
+    "@firebase/app-types": "0.3.8",
     "@firebase/auth": "0.9.8",
     "@firebase/firestore": "1.1.3",
     "@firebase/firestore-types": "1.1.2",
-=======
-    "@firebase/app-types": "0.3.8",
-    "@firebase/auth": "0.9.7",
-    "@firebase/firestore": "1.1.4",
-    "@firebase/firestore-types": "1.1.1",
->>>>>>> d6a9fab6
     "@firebase/messaging": "0.3.16",
     "@firebase/util": "0.2.12",
     "@semantic-release/changelog": "3.0.2",
