{
  "name": "ts-mock-firebase",
  "version": "2.0.3",
  "description": "Mock objects for Firebase",
  "main": "lib/index.js",
  "scripts": {
    "clean": "rimraf -f -r -d lib",
    "prebuild": "yarn clean",
    "build": "./node_modules/.bin/tsc",
    "test": "jest",
    "test:watch": "jest --verbose --watch",
    "lint": "tslint --fix ./src/**/*.ts*",
    "semantic-release": "semantic-release",
    "predeploy": "yarn build",
    "deploy": "yarn deploy",
    "commit": "yarn git-cz",
    "check-package": "tar tvf $(npm pack)",
    "dir": "ls"
  },
  "repository": {
    "type": "git",
    "url": "https://github.com/mindhivefi/ts-mock-firebase.git"
  },
  "release": {
    "verifyConditions": "condition-circle",
    "plugins": [
      "@semantic-release/commit-analyzer",
      "@semantic-release/release-notes-generator",
      "@semantic-release/npm",
      "@semantic-release/github"
    ],
    "prepare": [
      "@semantic-release/changelog",
      "@semantic-release/npm",
      {
        "path": "@semantic-release/git",
        "assets": [
          "package.json",
          "package-lock.json",
          "CHANGELOG.md"
        ],
        "message": "chore(release): ${nextRelease.version} [skip ci]\n\n${nextRelease.notes}"
      }
    ]
  },
  "keywords": [
    "firebase",
    "mock",
    "test",
    "jest",
    "firestore",
    "auth",
    "notifications",
    "storage",
    "typescript",
    "javascript"
  ],
  "author": "Ville Venäläinen <ville@mindhive.fi> (https://www.mindhive.fi)",
  "license": "Apache-2.0",
  "bugs": {
    "url": "https://github.com/mindhivefi/ts-mock-firebase/issues"
  },
  "homepage": "https://github.com/mindhivefi/ts-mock-firebase#readme",
  "devDependencies": {
    "@commitlint/cli": "7.5.2",
    "@commitlint/config-conventional": "7.5.0",
    "@firebase/app-types": "0.3.8",
    "@firebase/auth": "0.9.7",
    "@firebase/firestore": "1.1.4",
    "@firebase/firestore-types": "1.1.1",
<<<<<<< HEAD
    "@firebase/messaging": "0.3.17",
    "@firebase/util": "0.2.11",
=======
    "@firebase/messaging": "0.3.16",
    "@firebase/util": "0.2.12",
>>>>>>> d6a9fab6
    "@semantic-release/changelog": "3.0.2",
    "@semantic-release/git": "7.0.8",
    "@semantic-release/npm": "5.1.4",
    "@types/antlr4": "4.7.0",
    "@types/jest": "24.0.11",
    "@types/uuid": "3.4.4",
    "commitizen": "3.1.0",
    "condition-circle": "2.0.2",
    "git-cz": "3.0.1",
    "husky": "1.3.1",
    "jest": "24.7.1",
    "rimraf": "2.6.3",
    "semantic-release": "15.13.3",
    "ts-jest": "24.0.2",
    "tslint": "5.15.0",
    "tslint-config-prettier": "1.18.0",
    "tslint-sonarts": "1.9.0",
    "typescript": "3.4.2"
  },
  "dependencies": {
    "antlr4": "4.7.2",
    "firebase-rules-parser": "^2.0.0",
    "uuid": "3.3.2",
    "@firebase/app-types": "^0.3.7",
    "@firebase/auth": "^0.9.7",
    "@firebase/firestore": "^1.1.3",
    "@firebase/firestore-types": "^1.1.1",
    "@firebase/messaging": "^0.3.16",
    "@firebase/util": "^0.2.11"
  },
  "config": {
    "commitizen": {
      "path": "./node_modules/cz-conventional-changelog"
    }
  },
  "husky": {
    "hooks": {
      "commit-msg": "commitlint -E HUSKY_GIT_PARAMS",
      "precommit": "yarn lint && yarn test && yarn clean",
      "build": "yarn build"
    }
  },
  "files": [
    "lib/**/*"
  ]
}<|MERGE_RESOLUTION|>--- conflicted
+++ resolved
@@ -68,13 +68,8 @@
     "@firebase/auth": "0.9.7",
     "@firebase/firestore": "1.1.4",
     "@firebase/firestore-types": "1.1.1",
-<<<<<<< HEAD
     "@firebase/messaging": "0.3.17",
     "@firebase/util": "0.2.11",
-=======
-    "@firebase/messaging": "0.3.16",
-    "@firebase/util": "0.2.12",
->>>>>>> d6a9fab6
     "@semantic-release/changelog": "3.0.2",
     "@semantic-release/git": "7.0.8",
     "@semantic-release/npm": "5.1.4",
