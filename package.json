--- conflicted
+++ resolved
@@ -64,13 +64,8 @@
   "devDependencies": {
     "@commitlint/cli": "7.5.2",
     "@commitlint/config-conventional": "7.5.0",
-<<<<<<< HEAD
     "@firebase/app-types": "0.3.7",
     "@firebase/auth": "0.9.8",
-=======
-    "@firebase/app-types": "0.3.8",
-    "@firebase/auth": "0.9.7",
->>>>>>> e89d3bf0
     "@firebase/firestore": "1.1.3",
     "@firebase/firestore-types": "1.1.2",
     "@firebase/messaging": "0.3.16",
